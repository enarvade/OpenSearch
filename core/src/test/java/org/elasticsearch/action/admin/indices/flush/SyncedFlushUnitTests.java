/*
 * Licensed to Elasticsearch under one or more contributor
 * license agreements. See the NOTICE file distributed with
 * this work for additional information regarding copyright
 * ownership. Elasticsearch licenses this file to you under
 * the Apache License, Version 2.0 (the "License"); you may
 * not use this file except in compliance with the License.
 * You may obtain a copy of the License at
 *
 *    http://www.apache.org/licenses/LICENSE-2.0
 *
 * Unless required by applicable law or agreed to in writing,
 * software distributed under the License is distributed on an
 * "AS IS" BASIS, WITHOUT WARRANTIES OR CONDITIONS OF ANY
 * KIND, either express or implied.  See the License for the
 * specific language governing permissions and limitations
 * under the License.
 */

package org.elasticsearch.action.admin.indices.flush;

import com.carrotsearch.hppc.ObjectIntHashMap;
import com.carrotsearch.hppc.ObjectIntMap;
import org.elasticsearch.action.admin.indices.flush.SyncedFlushResponse.ShardCounts;
import org.elasticsearch.cluster.routing.ShardRouting;
import org.elasticsearch.cluster.routing.ShardRoutingState;
import org.elasticsearch.cluster.routing.TestShardRouting;
import org.elasticsearch.common.io.stream.BytesStreamOutput;
import org.elasticsearch.common.io.stream.StreamInput;
import org.elasticsearch.index.shard.ShardId;
import org.elasticsearch.indices.flush.ShardsSyncedFlushResult;
import org.elasticsearch.indices.flush.SyncedFlushService;
import org.elasticsearch.rest.RestStatus;
import org.elasticsearch.test.ESTestCase;

import java.io.IOException;
import java.util.ArrayList;
import java.util.HashMap;
import java.util.List;
import java.util.Map;

import static org.elasticsearch.test.XContentTestUtils.convertToMap;
import static org.hamcrest.Matchers.equalTo;
import static org.hamcrest.Matchers.hasSize;

public class SyncedFlushUnitTests extends ESTestCase {

    private static class TestPlan {
        public SyncedFlushResponse.ShardCounts totalCounts;
        public Map<String, SyncedFlushResponse.ShardCounts> countsPerIndex = new HashMap<>();
        public ObjectIntMap<String> expectedFailuresPerIndex = new ObjectIntHashMap<>();
        public SyncedFlushResponse result;
    }

    public void testIndicesSyncedFlushResult() throws IOException {
        final TestPlan testPlan = createTestPlan();
        assertThat(testPlan.result.totalShards(), equalTo(testPlan.totalCounts.total));
        assertThat(testPlan.result.successfulShards(), equalTo(testPlan.totalCounts.successful));
        assertThat(testPlan.result.failedShards(), equalTo(testPlan.totalCounts.failed));
        assertThat(testPlan.result.restStatus(), equalTo(testPlan.totalCounts.failed > 0 ? RestStatus.CONFLICT : RestStatus.OK));
        Map<String, Object> asMap = convertToMap(testPlan.result);
        assertShardCount("_shards header", (Map<String, Object>) asMap.get("_shards"), testPlan.totalCounts);

        assertThat("unexpected number of indices", asMap.size(), equalTo(1 + testPlan.countsPerIndex.size())); // +1 for the shards header
        for (String index : testPlan.countsPerIndex.keySet()) {
            Map<String, Object> indexMap = (Map<String, Object>) asMap.get(index);
            assertShardCount(index, indexMap, testPlan.countsPerIndex.get(index));
            List<Map<String, Object>> failureList = (List<Map<String, Object>>) indexMap.get("failures");
            final int expectedFailures = testPlan.expectedFailuresPerIndex.get(index);
            if (expectedFailures == 0) {
                assertNull(index + " has unexpected failures", failureList);
            } else {
                assertNotNull(index + " should have failures", failureList);
                assertThat(failureList, hasSize(expectedFailures));
            }
        }
    }

    public void testResponseStreaming() throws IOException {
        final TestPlan testPlan = createTestPlan();
        assertThat(testPlan.result.totalShards(), equalTo(testPlan.totalCounts.total));
        assertThat(testPlan.result.successfulShards(), equalTo(testPlan.totalCounts.successful));
        assertThat(testPlan.result.failedShards(), equalTo(testPlan.totalCounts.failed));
        assertThat(testPlan.result.restStatus(), equalTo(testPlan.totalCounts.failed > 0 ? RestStatus.CONFLICT : RestStatus.OK));
        BytesStreamOutput out = new BytesStreamOutput();
        testPlan.result.writeTo(out);
        StreamInput in = StreamInput.wrap(out.bytes());
        SyncedFlushResponse readResponse = new SyncedFlushResponse();
        readResponse.readFrom(in);
        assertThat(readResponse.totalShards(), equalTo(testPlan.totalCounts.total));
        assertThat(readResponse.successfulShards(), equalTo(testPlan.totalCounts.successful));
        assertThat(readResponse.failedShards(), equalTo(testPlan.totalCounts.failed));
        assertThat(readResponse.restStatus(), equalTo(testPlan.totalCounts.failed > 0 ? RestStatus.CONFLICT : RestStatus.OK));
        assertThat(readResponse.shardsResultPerIndex.size(), equalTo(testPlan.result.getShardsResultPerIndex().size()));
        for (Map.Entry<String, List<ShardsSyncedFlushResult>> entry : readResponse.getShardsResultPerIndex().entrySet()) {
            List<ShardsSyncedFlushResult> originalShardsResults = testPlan.result.getShardsResultPerIndex().get(entry.getKey());
            assertNotNull(originalShardsResults);
            List<ShardsSyncedFlushResult> readShardsResults = entry.getValue();
            assertThat(readShardsResults.size(), equalTo(originalShardsResults.size()));
            for (int i = 0; i < readShardsResults.size(); i++) {
                ShardsSyncedFlushResult originalShardResult = originalShardsResults.get(i);
                ShardsSyncedFlushResult readShardResult = readShardsResults.get(i);
                assertThat(originalShardResult.failureReason(), equalTo(readShardResult.failureReason()));
                assertThat(originalShardResult.failed(), equalTo(readShardResult.failed()));
                assertThat(originalShardResult.getShardId(), equalTo(readShardResult.getShardId()));
                assertThat(originalShardResult.successfulShards(), equalTo(readShardResult.successfulShards()));
                assertThat(originalShardResult.syncId(), equalTo(readShardResult.syncId()));
                assertThat(originalShardResult.totalShards(), equalTo(readShardResult.totalShards()));
                assertThat(originalShardResult.failedShards().size(), equalTo(readShardResult.failedShards().size()));
                for (Map.Entry<ShardRouting, SyncedFlushService.ShardSyncedFlushResponse> shardEntry : originalShardResult.failedShards().entrySet()) {
                    SyncedFlushService.ShardSyncedFlushResponse readShardResponse = readShardResult.failedShards().get(shardEntry.getKey());
                    assertNotNull(readShardResponse);
                    SyncedFlushService.ShardSyncedFlushResponse originalShardResponse = shardEntry.getValue();
                    assertThat(originalShardResponse.failureReason(), equalTo(readShardResponse.failureReason()));
                    assertThat(originalShardResponse.success(), equalTo(readShardResponse.success()));
                }
                assertThat(originalShardResult.shardResponses().size(), equalTo(readShardResult.shardResponses().size()));
                for (Map.Entry<ShardRouting, SyncedFlushService.ShardSyncedFlushResponse> shardEntry : originalShardResult.shardResponses().entrySet()) {
                    SyncedFlushService.ShardSyncedFlushResponse readShardResponse = readShardResult.shardResponses().get(shardEntry.getKey());
                    assertNotNull(readShardResponse);
                    SyncedFlushService.ShardSyncedFlushResponse originalShardResponse = shardEntry.getValue();
                    assertThat(originalShardResponse.failureReason(), equalTo(readShardResponse.failureReason()));
                    assertThat(originalShardResponse.success(), equalTo(readShardResponse.success()));
                }
            }
        }
    }

    private void assertShardCount(String name, Map<String, Object> header, ShardCounts expectedCounts) {
        assertThat(name + " has unexpected total count", (Integer) header.get("total"), equalTo(expectedCounts.total));
        assertThat(name + " has unexpected successful count", (Integer) header.get("successful"), equalTo(expectedCounts.successful));
        assertThat(name + " has unexpected failed count", (Integer) header.get("failed"), equalTo(expectedCounts.failed));
    }

    protected TestPlan createTestPlan() {
        final TestPlan testPlan = new TestPlan();
        final Map<String, List<ShardsSyncedFlushResult>> indicesResults = new HashMap<>();
        final int indexCount = randomIntBetween(1, 10);
        int totalShards = 0;
        int totalSuccesful = 0;
        int totalFailed = 0;
        for (int i = 0; i < indexCount; i++) {
            final String index = "index_" + i;
            int shards = randomIntBetween(1, 4);
            int replicas = randomIntBetween(0, 2);
            int successful = 0;
            int failed = 0;
            int failures = 0;
            List<ShardsSyncedFlushResult> shardsResults = new ArrayList<>();
            for (int shard = 0; shard < shards; shard++) {
                final ShardId shardId = new ShardId(index, "_na_", shard);
                if (randomInt(5) < 2) {
                    // total shard failure
                    failed += replicas + 1;
                    failures++;
                    shardsResults.add(new ShardsSyncedFlushResult(shardId, replicas + 1, "simulated total failure"));
                } else {
                    Map<ShardRouting, SyncedFlushService.ShardSyncedFlushResponse> shardResponses = new HashMap<>();
                    for (int copy = 0; copy < replicas + 1; copy++) {
                        final ShardRouting shardRouting = TestShardRouting.newShardRouting(index, shard, "node_" + shardId + "_" + copy, null,
<<<<<<< HEAD
                            1, copy == 0, ShardRoutingState.STARTED, 0);
=======
                            copy == 0, ShardRoutingState.STARTED);
>>>>>>> b5aee207
                        if (randomInt(5) < 2) {
                            // shard copy failure
                            failed++;
                            failures++;
                            shardResponses.put(shardRouting, new SyncedFlushService.ShardSyncedFlushResponse("copy failure " + shardId));
                        } else {
                            successful++;
                            shardResponses.put(shardRouting, new SyncedFlushService.ShardSyncedFlushResponse());
                        }
                    }
                    shardsResults.add(new ShardsSyncedFlushResult(shardId, "_sync_id_" + shard, replicas + 1, shardResponses));
                }
            }
            indicesResults.put(index, shardsResults);
            testPlan.countsPerIndex.put(index, new SyncedFlushResponse.ShardCounts(shards * (replicas + 1), successful, failed));
            testPlan.expectedFailuresPerIndex.put(index, failures);
            totalFailed += failed;
            totalShards += shards * (replicas + 1);
            totalSuccesful += successful;
        }
        testPlan.result = new SyncedFlushResponse(indicesResults);
        testPlan.totalCounts = new SyncedFlushResponse.ShardCounts(totalShards, totalSuccesful, totalFailed);
        return testPlan;
    }

}<|MERGE_RESOLUTION|>--- conflicted
+++ resolved
@@ -157,12 +157,8 @@
                 } else {
                     Map<ShardRouting, SyncedFlushService.ShardSyncedFlushResponse> shardResponses = new HashMap<>();
                     for (int copy = 0; copy < replicas + 1; copy++) {
-                        final ShardRouting shardRouting = TestShardRouting.newShardRouting(index, shard, "node_" + shardId + "_" + copy, null,
-<<<<<<< HEAD
-                            1, copy == 0, ShardRoutingState.STARTED, 0);
-=======
-                            copy == 0, ShardRoutingState.STARTED);
->>>>>>> b5aee207
+                        final ShardRouting shardRouting = TestShardRouting.newShardRouting(index, shard, "node_" + shardId + "_" + copy,
+                                null, 1, copy == 0, ShardRoutingState.STARTED);
                         if (randomInt(5) < 2) {
                             // shard copy failure
                             failed++;
